# Site settings
title: Kara Woo
email: woo.kara@gmail.com
author: Kara Woo
description: "Lake Baikal, data management, open science, social justice"
baseurl: ""
url: "http://blog.karawoo.com"
timezone: America/Los_Angeles

# Google analytics
google_analytics: UA-50579324-1

# Optional features
animated:           false
show_related_posts: false
show_post_footers:  true

# Disqus post comments
# (leave blank to disable Disqus)
disqus_shortname:

# Social icons
<<<<<<< HEAD
show_social_icons: true
github_username: karawoo
twitter_username: kara_woo
=======
show_social_icons: false
github_username:
stackoverflow_id:
twitter_username:
>>>>>>> a6051c1d
google_plus_id:
linkedin_username: karawoo
bitcoin_url:
paypal_url:
flattr_button:


# Build settings
<<<<<<< HEAD
markdown: kramdown
permalink: /:year/:month/:day/:title
paginate: 5
sass:
  compressed: true


# Gems
gems:
  - jekyll-redirect-from
=======
markdown:     redcarpet
redcarpet:
  extensions: ['smart', 'tables', 'with_toc_data']
permalink:    pretty
paginate:     3
sass:
  compressed: true
gems:
  - jekyll-sitemap
>>>>>>> a6051c1d
<|MERGE_RESOLUTION|>--- conflicted
+++ resolved
@@ -17,19 +17,13 @@
 
 # Disqus post comments
 # (leave blank to disable Disqus)
-disqus_shortname:
+disqus_shortname: karawoo
 
 # Social icons
-<<<<<<< HEAD
 show_social_icons: true
 github_username: karawoo
 twitter_username: kara_woo
-=======
-show_social_icons: false
-github_username:
 stackoverflow_id:
-twitter_username:
->>>>>>> a6051c1d
 google_plus_id:
 linkedin_username: karawoo
 bitcoin_url:
@@ -38,18 +32,6 @@
 
 
 # Build settings
-<<<<<<< HEAD
-markdown: kramdown
-permalink: /:year/:month/:day/:title
-paginate: 5
-sass:
-  compressed: true
-
-
-# Gems
-gems:
-  - jekyll-redirect-from
-=======
 markdown:     redcarpet
 redcarpet:
   extensions: ['smart', 'tables', 'with_toc_data']
@@ -58,5 +40,4 @@
 sass:
   compressed: true
 gems:
-  - jekyll-sitemap
->>>>>>> a6051c1d
+  - jekyll-sitemap